#original script: https://github.com/fangchangma/sparse-to-dense/blob/master/utils.lua
import torch
import math
import numpy as np
import pytorch_ssim
from PIL import Image
import cv2
import torch
def lg10(x):
    return torch.div(torch.log(x), math.log(10))

def maxOfTwo(x, y):
    z = x.clone()
    maskYLarger = torch.lt(x, y)
    z[maskYLarger.detach()] = y[maskYLarger.detach()]
    return z

def nValid(x):
    return torch.sum(torch.eq(x, x).float())

def nNanElement(x):
    return torch.sum(torch.ne(x, x).float())

def getNanMask(x):
    return torch.ne(x, x)

def setNanToZero(input, target):
    nanMask = getNanMask(target)
   
    nValidElement = nValid(target)

    _input = input.clone()
    _target = target.clone()

    _input[nanMask] = 0
    _target[nanMask] = 0

    #_input = torch.where(_input < torch.tensor(4), torch.tensor(0), _input)
    #_target = torch.where(_target < torch.tensor(4), torch.tensor(0), _target)


    return _input, _target, nanMask, nValidElement


<<<<<<< HEAD
def evaluateError(output, target, idx, batches, enable_clipping=False, clipping_threshold=30.0, 
                  enable_target_filtering=True, target_threshold=1.0):
=======
def evaluateError(output, target, idx, batches, disable_normalization=False):
>>>>>>> 21b7e47e

    errors = {'MSE': 0, 'RMSE': 0, 'MAE': 0,'SSIM':0}
                                                                                                                                                                                                                                                                                                                                                                    
    _output, _target, nanMask, nValidElement = setNanToZero(output, target)
    device = torch.device("cuda:0" if torch.cuda.is_available() else "cpu")
    
   

    if (nValidElement.data.cpu().numpy() > 0):


        


        output_0_1 = _output.cpu().detach().numpy()
        target_0_1 = _target.cpu().detach().numpy()



        #x = np.reshape(output_0_1,[500,500])
        #x = x *100000
        #x = x.astype('uint16');
     
        #cv2.imwrite(str(idx)+'_out.png',x)
        
        if not disable_normalization:
            output_0_1= output_0_1*100
            target_0_1 = target_0_1*100
        # If disable_normalization=True, use raw model output values


        # Optional target filtering - enabled by default to maintain compatibility
        if enable_target_filtering:
            idx_zero = np.where(target_0_1 <= target_threshold)
            output_0_1[idx_zero] = 0
            if idx == 0:  # Log only once per batch to avoid spam
                filtered_count = len(idx_zero[0]) if len(idx_zero) > 0 else 0
                print(f"[FILTERING] Applied ≤{target_threshold}m target filtering, filtered {filtered_count} predictions")
        
        # Optional clipping - disabled by default to allow full height prediction range
        if enable_clipping:
            clipped_indices = np.where(output_0_1 >= clipping_threshold)
            clipped_count = len(clipped_indices[0]) if len(clipped_indices) > 0 else 0
            output_0_1[clipped_indices] = 0
            if idx == 0:  # Log only once per batch to avoid spam
                print(f"[CLIPPING] Applied ≥{clipping_threshold}m threshold, clipped {clipped_count} predictions")

       
        output_0_1 = torch.from_numpy(output_0_1).float().to(device)
        target_0_1 = torch.from_numpy(target_0_1).float().to(device)
        




        

        diffMatrix = torch.abs((output_0_1) - (target_0_1))




        IMsize = target_0_1.shape[2]*target_0_1.shape[3]

        errors['MSE'] = torch.sum(torch.pow(diffMatrix, 2)) / IMsize / batches
        errors['MAE'] = torch.sum(diffMatrix) / IMsize / batches
        
        # Use custom SSIM implementation to avoid pytorch_ssim padding bug
        def custom_ssim(img1, img2, window_size=11):
            """Custom SSIM implementation with integer padding"""
            import torch.nn.functional as F
            
            channel = img1.size()[1]
            window = create_window(window_size, channel)
            
            if img1.is_cuda:
                window = window.cuda(img1.get_device())
            window = window.type_as(img1)
            
            # Use integer division to avoid float padding issue
            padding = window_size // 2
            
            mu1 = F.conv2d(img1, window, padding=padding, groups=channel)
            mu2 = F.conv2d(img2, window, padding=padding, groups=channel)

            mu1_sq = mu1.pow(2)
            mu2_sq = mu2.pow(2)
            mu1_mu2 = mu1 * mu2

            sigma1_sq = F.conv2d(img1 * img1, window, padding=padding, groups=channel) - mu1_sq
            sigma2_sq = F.conv2d(img2 * img2, window, padding=padding, groups=channel) - mu2_sq
            sigma12 = F.conv2d(img1 * img2, window, padding=padding, groups=channel) - mu1_mu2

            C1 = 0.01 ** 2
            C2 = 0.03 ** 2

            ssim_map = ((2 * mu1_mu2 + C1) * (2 * sigma12 + C2)) / ((mu1_sq + mu2_sq + C1) * (sigma1_sq + sigma2_sq + C2))

            return ssim_map.mean()

        def gaussian(window_size, sigma):
            gauss = torch.Tensor([np.exp(-(x - window_size//2)**2/float(2*sigma**2)) for x in range(window_size)])
            return gauss/gauss.sum()

        def create_window(window_size, channel):
            _1D_window = gaussian(window_size, 1.5).unsqueeze(1)
            _2D_window = _1D_window.mm(_1D_window.t()).float().unsqueeze(0).unsqueeze(0)
            window = _2D_window.expand(channel, 1, window_size, window_size).contiguous()
            return window
        
        errors['SSIM'] = custom_ssim(_output, _target)
       
       

       
       

        errors['MSE'] = float(errors['MSE'].data.cpu().numpy())
        errors['SSIM'] = float(errors['SSIM'].data.cpu().numpy())
        errors['MAE'] = float(errors['MAE'].data.cpu().numpy())
        #errors['SSIM'] = float(errors['SSIM'])

    return errors


def addErrors(errorSum, errors, batchSize):
    errorSum['MSE']=errorSum['MSE'] + errors['MSE'] * batchSize
    errorSum['SSIM']=errorSum['SSIM'] + errors['SSIM'] * batchSize
    errorSum['MAE']=errorSum['MAE'] + errors['MAE'] * batchSize

    return errorSum


def averageErrors(errorSum, N):

    averageError= {'MSE': 0, 'RMSE': 0, 'MAE': 0,'SSIM':0}
    averageError['MSE'] = errorSum['MSE'] / N
    averageError['SSIM'] = errorSum['SSIM'] / N
    averageError['MAE'] = errorSum['MAE'] / N


    return averageError

def feature_plot(feats,w,h):

    feats = feats.cpu().detach().numpy()
    channel = feats.shape[1]
    feats = np.reshape(feats,(channel,w,h))
    for idx in range(16):
        m = feats[idx]*10000
        m = m.astype('uint16')
        cv2.imwrite('Fusion_features/'+str(idx)+'_mf_features.png',m)
        
    
    return feats
  






	<|MERGE_RESOLUTION|>--- conflicted
+++ resolved
@@ -42,12 +42,9 @@
     return _input, _target, nanMask, nValidElement
 
 
-<<<<<<< HEAD
-def evaluateError(output, target, idx, batches, enable_clipping=False, clipping_threshold=30.0, 
+def evaluateError(output, target, idx, batches, disable_normalization=False, 
+                  enable_clipping=False, clipping_threshold=30.0, 
                   enable_target_filtering=True, target_threshold=1.0):
-=======
-def evaluateError(output, target, idx, batches, disable_normalization=False):
->>>>>>> 21b7e47e
 
     errors = {'MSE': 0, 'RMSE': 0, 'MAE': 0,'SSIM':0}
                                                                                                                                                                                                                                                                                                                                                                     
