--- conflicted
+++ resolved
@@ -42,17 +42,13 @@
     --gpu-ids IDS               Comma-separated list of GPU IDs to use (default: 0,1,2,3)
     -b, --batch-size NUM        Batch size per GPU for training (default: 2)
     --no-resume                 Start training from scratch (don't auto-resume from checkpoints)
-<<<<<<< HEAD
     
     Clipping Options (for evaluation during training):
     --enable-clipping           Enable clipping of predictions >= threshold (default: disabled)
     --clipping-threshold NUM    Threshold for clipping predictions (default: 30.0)
     --disable-target-filtering  Disable filtering targets <= threshold (default: enabled)
     --target-threshold NUM      Threshold for target filtering (default: 1.0)
-    
-=======
     --disable-normalization     Disable entire normalization pipeline (x1000, /100000, x100) for raw model training
->>>>>>> 21b7e47e
     -h, --help                  Show this help message
 
 Examples:
@@ -62,12 +58,9 @@
     # Use specific GPUs
     $0 --dataset DFC2023Amini --epochs 50 --gpu-ids "0,1"
 
-<<<<<<< HEAD
     # Single GPU training
     $0 --dataset DFC2023Amini --epochs 50 --gpu-ids "0"
 
-=======
->>>>>>> 21b7e47e
     # Resume training from epoch 30
     $0 --dataset DFC2023Amini --resume 30 --model models_output/DFC2023Amini/DFC2023Amini_model_29.pth.tar
 
@@ -119,7 +112,10 @@
             AUTO_RESUME=false
             shift
             ;;
-<<<<<<< HEAD
+        --disable-normalization)
+            DISABLE_NORMALIZATION=true
+            shift
+            ;;
         --enable-clipping)
             ENABLE_CLIPPING=true
             shift
@@ -136,12 +132,6 @@
             TARGET_THRESHOLD="$2"
             shift 2
             ;;
-=======
-        --disable-normalization)
-            DISABLE_NORMALIZATION=true
-            shift
-            ;;
->>>>>>> 21b7e47e
         -h|--help)
             show_help
             exit 0
@@ -214,19 +204,7 @@
 echo "Learning Rate:  $LEARNING_RATE"
 echo "Output Dir:     $DATASET_OUTPUT_DIR"
 echo "Batch Size:     $BATCH_SIZE"
-<<<<<<< HEAD
-
-# Determine GPU mode based on number of GPUs
-GPU_COUNT=$(echo "$GPU_IDS" | tr ',' '\n' | wc -l)
-if [[ $GPU_COUNT -eq 1 ]]; then
-    echo "GPU Mode:       Single GPU (GPU $GPU_IDS)"
-else
-    echo "GPU Mode:       Multi-GPU [$GPU_IDS]"
-fi
-
-=======
 echo "GPU Mode:       [$GPU_IDS]"
->>>>>>> 21b7e47e
 echo "Resume Epoch:   $RESUME_EPOCH"
 echo "Auto Resume:    $AUTO_RESUME"
 echo "Disable Norm:   $DISABLE_NORMALIZATION"
@@ -261,18 +239,9 @@
     TRAIN_CMD="$TRAIN_CMD --model $RESUME_MODEL"
 fi
 
-<<<<<<< HEAD
-# Add GPU options
-GPU_COUNT=$(echo "$GPU_IDS" | tr ',' '\n' | wc -l)
-if [[ $GPU_COUNT -eq 1 ]]; then
-    TRAIN_CMD="$TRAIN_CMD --single-gpu"
-else
-    TRAIN_CMD="$TRAIN_CMD --gpu-ids $GPU_IDS"
-=======
 # Add normalization flag
 if [[ "$DISABLE_NORMALIZATION" == true ]]; then
     TRAIN_CMD="$TRAIN_CMD --disable-normalization"
->>>>>>> 21b7e47e
 fi
 
 # Add GPU options
