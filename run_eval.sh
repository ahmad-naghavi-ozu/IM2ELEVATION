--- conflicted
+++ resolved
@@ -8,11 +8,7 @@
 # Default values
 DATASET_NAME="DFC2019_crp512_bin"
 MODEL_PATH=""
-<<<<<<< HEAD
-GPU_IDS="2"
-=======
 GPU_IDS="1"
->>>>>>> 21b7e47e
 BATCH_SIZE=1
 SKIP_PREDICTIONS=false
 FORCE_REGENERATE=false
@@ -64,17 +60,7 @@
     -b, --batch-size NUM        Batch size for prediction generation (default: 3)
     --skip-predictions          Skip prediction generation (use existing predictions)
     --force-regenerate          Force regenerate predictions even if they exist
-<<<<<<< HEAD
-    
-    Clipping Options:
-    --enable-clipping           Enable clipping of predictions >= threshold (default: disabled)
-    --clipping-threshold NUM    Threshold for clipping predictions (default: 30.0)
-    --disable-target-filtering  Disable filtering targets <= threshold (default: enabled)
-    --target-threshold NUM      Threshold for target filtering (default: 1.0)
-    
-=======
     --disable-normalization     Disable entire normalization pipeline (x1000, /100000, x100) for raw model analysis
->>>>>>> 21b7e47e
     -h, --help                  Show this help message
 
 Available datasets:
@@ -96,12 +82,6 @@
 
     # Force regenerate predictions
     $0 --dataset DFC2023S --force-regenerate
-<<<<<<< HEAD
-
-    # Use single GPU
-    $0 --dataset Dublin --gpu-ids 0 --batch-size 6
-=======
->>>>>>> 21b7e47e
 EOF
 }
 
@@ -132,29 +112,10 @@
             FORCE_REGENERATE=true
             shift
             ;;
-<<<<<<< HEAD
-        --enable-clipping)
-            ENABLE_CLIPPING=true
-            shift
-            ;;
-        --clipping-threshold)
-            CLIPPING_THRESHOLD="$2"
-            shift 2
-            ;;
-        --disable-target-filtering)
-            DISABLE_TARGET_FILTERING=true
-            shift
-            ;;
-        --target-threshold)
-            TARGET_THRESHOLD="$2"
-            shift 2
-            ;;
-=======
         --disable-normalization)
             DISABLE_NORMALIZATION=true
             shift
             ;;
->>>>>>> 21b7e47e
         -h|--help)
             show_help
             exit 0
@@ -199,19 +160,7 @@
 print_status "Model Path:     $MODEL_PATH"
 print_status "CSV file:       $CSV_FILE"
 print_status "Batch Size:     $BATCH_SIZE"
-<<<<<<< HEAD
-
-# Determine GPU mode based on number of GPUs
-GPU_COUNT=$(echo "$GPU_IDS" | tr ',' '\n' | wc -l)
-if [[ $GPU_COUNT -eq 1 ]]; then
-    print_status "GPU Mode:       Single GPU (GPU $GPU_IDS)"
-else
-    print_status "GPU Mode:       Multi-GPU [$GPU_IDS]"
-fi
-
-=======
 print_status "GPU Mode:       [$GPU_IDS]"
->>>>>>> 21b7e47e
 print_status ""
 print_status "Pipeline Steps:"
 print_status "  Generate Predictions: $([ "$SKIP_PREDICTIONS" == true ] && echo "SKIP" || echo "RUN")"
@@ -260,12 +209,9 @@
         
         # Build prediction command with GPU options
         PRED_CMD="python test.py --model \"$MODEL_PATH\" --csv \"$CSV_FILE\" --batch-size $BATCH_SIZE --save-predictions --gpu-ids $GPU_IDS"
-<<<<<<< HEAD
-=======
         if [[ "$DISABLE_NORMALIZATION" == true ]]; then
             PRED_CMD="$PRED_CMD --disable-normalization"
         fi
->>>>>>> 21b7e47e
         
         # Note: GPU mode is automatically handled by test.py based on gpu-ids
         print_status "Command: $PRED_CMD"
