--- conflicted
+++ resolved
@@ -12,18 +12,13 @@
 CSV_PATH=""
 OUTPUT_FILE=""
 SAVE_RESULTS=true
-<<<<<<< HEAD
 GPU_IDS="0"
 BATCH_SIZE=1
 ENABLE_CLIPPING=false
 CLIPPING_THRESHOLD=30.0
 DISABLE_TARGET_FILTERING=false
 TARGET_THRESHOLD=1.0
-=======
-GPU_IDS="1"
-BATCH_SIZE=1
-DISABLE_NORMALIZATION=true  # Disable entire normalization pipeline
->>>>>>> 21b7e47e
+DISABLE_NORMALIZATION=false  # Disable entire normalization pipeline - default false
 
 # Help function
 show_help() {
@@ -40,14 +35,11 @@
     -o, --output FILE           Output file for results (auto-generated if not specified)
     --gpu-ids IDS               Comma-separated list of GPU IDs to use (default: 0,1,2,3)
     --batch-size NUM            Batch size for testing (default: 1)
-<<<<<<< HEAD
     --enable-clipping           Enable prediction clipping (disabled by default for full height range)
     --clipping-threshold NUM    Height threshold for clipping predictions in meters (default: 30.0)
     --disable-target-filtering  Disable target-based filtering of predictions (enabled by default)
     --target-threshold NUM      Target height threshold for filtering predictions in meters (default: 1.0)
-=======
     --disable-normalization     Disable entire normalization pipeline (x1000, /100000, x100) for raw model analysis
->>>>>>> 21b7e47e
     --no-save                   Don't save results to file (print to terminal only)
     -h, --help                  Show this help message
 
@@ -100,7 +92,6 @@
             BATCH_SIZE="$2"
             shift 2
             ;;
-<<<<<<< HEAD
         --enable-clipping)
             ENABLE_CLIPPING=true
             shift
@@ -117,12 +108,10 @@
             TARGET_THRESHOLD="$2"
             shift 2
             ;;
-=======
         --disable-normalization)
             DISABLE_NORMALIZATION=true
             shift
             ;;
->>>>>>> 21b7e47e
         --no-save)
             SAVE_RESULTS=false
             shift
@@ -195,151 +184,4 @@
 echo "Model Dir:      $MODEL_DIR"
 echo "Test CSV:       $CSV_PATH"
 echo "Model Files:    ${#MODEL_FILES[@]} checkpoints found"
-echo "Batch Size:     $BATCH_SIZE"
-<<<<<<< HEAD
-
-# Determine GPU mode based on number of GPUs
-GPU_COUNT=$(echo "$GPU_IDS" | tr ',' '\n' | wc -l)
-if [[ $GPU_COUNT -eq 1 ]]; then
-    echo "GPU Mode:       Single GPU (GPU $GPU_IDS)"
-else
-    echo "GPU Mode:       Multi-GPU [$GPU_IDS]"
-fi
-
-=======
-echo "GPU Mode:       [$GPU_IDS]"
->>>>>>> 21b7e47e
-if [[ "$SAVE_RESULTS" == true ]]; then
-    echo "Output File:    $OUTPUT_FILE"
-else
-    echo "Output:         Terminal only"
-fi
-echo "Disable Norm:   $DISABLE_NORMALIZATION"
-echo "======================================"
-
-# Count test samples
-TEST_SAMPLES=$(wc -l < "$CSV_PATH")
-echo "Test samples: $TEST_SAMPLES"
-echo ""
-
-# Show first few model files
-echo "Model checkpoints found:"
-for i in "${!MODEL_FILES[@]}"; do
-    if [[ $i -lt 5 ]]; then
-        echo "  $(basename "${MODEL_FILES[$i]}")"
-    elif [[ $i -eq 5 ]]; then
-        echo "  ... and $((${#MODEL_FILES[@]} - 5)) more"
-        break
-    fi
-done
-echo ""
-
-# Confirm before starting
-read -p "Start testing? (y/N): " -n 1 -r
-echo
-if [[ ! $REPLY =~ ^[Yy]$ ]]; then
-    echo "Testing cancelled."
-    exit 0
-fi
-
-# Build testing command
-<<<<<<< HEAD
-TEST_CMD="python test.py --model $MODEL_DIR --csv $CSV_PATH --batch-size $BATCH_SIZE"
-
-# Add clipping options
-if [[ "$ENABLE_CLIPPING" == true ]]; then
-    TEST_CMD="$TEST_CMD --enable-clipping"
-fi
-TEST_CMD="$TEST_CMD --clipping-threshold $CLIPPING_THRESHOLD"
-
-# Add target filtering options  
-if [[ "$DISABLE_TARGET_FILTERING" == true ]]; then
-    TEST_CMD="$TEST_CMD --disable-target-filtering"
-fi
-TEST_CMD="$TEST_CMD --target-threshold $TARGET_THRESHOLD"
-
-# Add GPU options
-GPU_COUNT=$(echo "$GPU_IDS" | tr ',' '\n' | wc -l)
-if [[ $GPU_COUNT -eq 1 ]]; then
-    TEST_CMD="$TEST_CMD --single-gpu"
-else
-    TEST_CMD="$TEST_CMD --gpu-ids $GPU_IDS"
-=======
-TEST_CMD="python test.py --model $MODEL_DIR --csv $CSV_PATH --batch-size $BATCH_SIZE --gpu-ids $GPU_IDS"
-if [[ "$DISABLE_NORMALIZATION" == true ]]; then
-    TEST_CMD="$TEST_CMD --disable-normalization"
->>>>>>> 21b7e47e
-fi
-
-# Start testing
-echo "Starting testing..."
-echo "Command: $TEST_CMD"
-echo ""
-
-if [[ "$SAVE_RESULTS" == true ]]; then
-    echo "Results will be saved to: $OUTPUT_FILE"
-    echo ""
-    
-    # Create header for results file
-    {
-        echo "IM2ELEVATION Test Results"
-        echo "========================"
-        echo "Dataset: $DATASET_NAME"
-        echo "Test CSV: $CSV_PATH"
-        echo "Model Dir: $MODEL_DIR"
-        echo "Test Date: $(date)"
-        echo "Test Samples: $TEST_SAMPLES"
-        echo "Model Checkpoints: ${#MODEL_FILES[@]}"
-        echo ""
-        echo "Results:"
-        echo "--------"
-    } > "$OUTPUT_FILE"
-    
-    # Run testing with output to file and terminal
-    eval "$TEST_CMD" 2>&1 | tee -a "$OUTPUT_FILE"
-    
-    echo ""
-    echo "======================================"
-    echo "Testing completed!"
-    echo "Results saved to: $OUTPUT_FILE"
-    echo "======================================"
-    
-    # Show summary of results
-    echo ""
-    echo "Results Summary:"
-    echo "==============="
-    echo "Latest test results:"
-    grep -E "Model Loss|MSE|RMSE|MAE|SSIM" "$OUTPUT_FILE" | tail -n 20
-    
-    # Show comparison with paper results based on dataset
-    echo ""
-    echo "Reference (from IM2ELEVATION paper):"
-    case "${DATASET_NAME,,}" in
-        dublin*)
-            echo "Dublin dataset - MAE: 1.46m, RMSE: 3.05m"
-            echo "Note: Significant differences may indicate need for longer training"
-            ;;
-        dfc2018*|*dfc2018*)
-            echo "IEEE DFC2018 dataset - MAE: 1.19m, RMSE: 2.88m"
-            ;;
-        potsdam*|*potsdam*)
-            echo "ISPRS Potsdam dataset - MAE: 1.52m, RMSE: 2.64m"
-            ;;
-        vaihingen*|*vaihingen*)
-            echo "ISPRS Vaihingen dataset - RMSE: 4.66m (MAE not reported)"
-            ;;
-        *)
-            echo "No specific benchmark available for dataset: $DATASET_NAME"
-            echo "General note: Lower MAE and RMSE values indicate better performance"
-            ;;
-    esac
-    
-else
-    # Run testing with terminal output only
-    eval "$TEST_CMD"
-    
-    echo ""
-    echo "======================================"
-    echo "Testing completed!"
-    echo "======================================"
-fi+echo "Batch Size:     $BATCH_SIZE"